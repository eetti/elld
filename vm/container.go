package vm

import (
	"bufio"
	"bytes"
	"context"
<<<<<<< HEAD
	"io/ioutil"
=======
>>>>>>> 35ea85ef
	"sync"
	"time"

	logger "github.com/ellcrys/druid/util/logger"

	"github.com/cenkalti/rpc2"
	"github.com/docker/docker/api/types"
	"github.com/docker/docker/client"
)

var containerStopTimeout = time.Second * 2

// Container defines the container that runs a block code.
type Container struct {
	id          string // id of the container
	children    []*Container
	client      *rpc2.Client
	parent      *Container
	dockerCli   *client.Client
	buildConfig LangBuilder
	log         logger.Logger
	port        int
}

// response defines response from a blockcode execution
type response struct {
	Status string `json:"status"`
	Code   int    `json:"code"`
	Data   []byte `json:"data"`
}

// ExecRequest defines the execution request to the blockcode stub
type ExecRequest struct {
	Function string      `json:"Function"`
	Data     interface{} `json:"Data"`
}

// starts a container
func (co *Container) start() error {
	err := co.dockerCli.ContainerStart(context.Background(), co.id, types.ContainerStartOptions{})
	if err != nil {
		return err
	}
	return nil
}

// executes a command in the container. It will block and channel std output to output.
// If an error occurs, done will be sent an error, otherwise, nil.
func (co *Container) exec(command []string, output chan []byte, done chan error) {

	ctx := context.Background()
	exec, err := co.dockerCli.ContainerExecCreate(ctx, co.id, types.ExecConfig{
		Cmd:          command,
		Tty:          true,
		AttachStderr: true,
		AttachStdin:  false,
		AttachStdout: true,
	})
	if err != nil {
		done <- err
		return
	}

	execResp, _ := co.dockerCli.ContainerExecAttach(ctx, exec.ID, types.ExecStartCheck{})

	defer execResp.Close()

	_ = co.dockerCli.ContainerExecStart(ctx, exec.ID, types.ExecStartCheck{Detach: false})

	scanner := bufio.NewScanner(execResp.Reader)
	for scanner.Scan() {
		out := scanner.Text()
		if out != "" {
			b := []byte(out)
			output <- b
		}
	}

	done <- nil

	return
}

// buildLang takes a concrete implementation of the LangBuilder

func (co *Container) setBuildLang(buildConfig LangBuilder) {
	co.buildConfig = buildConfig
}

// builds a block code
func (co *Container) build(mtx *sync.Mutex, output chan []byte, done chan error) {
	out, err := co.buildConfig.Build(mtx)
	if err != nil {
		done <- err
		return
	}
<<<<<<< HEAD

=======
	done <- nil
>>>>>>> 35ea85ef
	output <- out
}

// copy block code content into container
// - creates new instance of BuildContext
// - build context creates temporary dir to store block code content
// - build context creates a TAR reader stream for docker cli to copy content into container
// - docker cli copies TAR stream into container
func (co *Container) copy(id string, content []byte) error {
<<<<<<< HEAD
	buildContext := new(BuildContext)

	tempdir, err := ioutil.TempDir("", "/archive")
	if err != nil {
		return err
	}
	buildContext.Dir = tempdir

	err = buildContext.addFile(id, content)
	if err != nil {
		return err
	}

	r, err := buildContext.Reader()
	if err != nil {
		return err
	}

	err = co.dockerCli.CopyToContainer(context.Background(), co.id, "/archive", r, types.CopyToContainerOptions{
=======

	var r = bytes.NewBuffer(content)
	err := co.dockerCli.CopyToContainer(context.Background(), co.id, "/archive", r, types.CopyToContainerOptions{
>>>>>>> 35ea85ef
		AllowOverwriteDirWithFile: true,
	})

	if err != nil {
		return err
	}

	return nil
}

// adds a child container to the list of children
func (co *Container) addChild(child *Container) {
	child.parent = co
	co.children = append(co.children, child)
}

// stop a started container
func (co *Container) stop() error {

	err := co.dockerCli.ContainerStop(context.Background(), co.id, &containerStopTimeout)
	if err != nil {
		return err
	}
	return nil
}

// Destroy a container
func (co *Container) destroy() error {
	err := co.dockerCli.ContainerRemove(context.Background(), co.id, types.ContainerRemoveOptions{
		RemoveVolumes: true,
		Force:         true,
	})
	if err != nil {
		return err
	}

	return nil
}<|MERGE_RESOLUTION|>--- conflicted
+++ resolved
@@ -4,10 +4,6 @@
 	"bufio"
 	"bytes"
 	"context"
-<<<<<<< HEAD
-	"io/ioutil"
-=======
->>>>>>> 35ea85ef
 	"sync"
 	"time"
 
@@ -104,11 +100,7 @@
 		done <- err
 		return
 	}
-<<<<<<< HEAD
-
-=======
 	done <- nil
->>>>>>> 35ea85ef
 	output <- out
 }
 
@@ -118,31 +110,9 @@
 // - build context creates a TAR reader stream for docker cli to copy content into container
 // - docker cli copies TAR stream into container
 func (co *Container) copy(id string, content []byte) error {
-<<<<<<< HEAD
-	buildContext := new(BuildContext)
-
-	tempdir, err := ioutil.TempDir("", "/archive")
-	if err != nil {
-		return err
-	}
-	buildContext.Dir = tempdir
-
-	err = buildContext.addFile(id, content)
-	if err != nil {
-		return err
-	}
-
-	r, err := buildContext.Reader()
-	if err != nil {
-		return err
-	}
-
-	err = co.dockerCli.CopyToContainer(context.Background(), co.id, "/archive", r, types.CopyToContainerOptions{
-=======
 
 	var r = bytes.NewBuffer(content)
 	err := co.dockerCli.CopyToContainer(context.Background(), co.id, "/archive", r, types.CopyToContainerOptions{
->>>>>>> 35ea85ef
 		AllowOverwriteDirWithFile: true,
 	})
 

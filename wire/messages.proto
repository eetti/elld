syntax = "proto3";

package wire;

// Handshake represents the first message between peers
message Handshake {
    string subVersion = 1;  // version of the client
}

<<<<<<< HEAD
// HandshakeResponse is a response to Handshake message
message HandshakeResponse {
    repeated string addresses = 1;      // list of addresses
    bytes sig = 2;                      // message signature
}


//Contract rpc Service
service ContractService {
    rpc ContractInvoke(ContractInvokeRequest) returns (ContractInvokeResponse) {};
}

//ContractInvokeRequest represents a request to invoke a smart contract
message ContractInvokeRequest {
    string function = 1;    // smart contract function
    string contractID = 2; // contract id
    bytes data = 3;         // payload
}

//ContractInvokeResponse is a response to the ContractService message
message ContractInvokeResponse {
    string status = 1;  // status of the request
    bytes data = 2;     // payload
=======
// GetAddr is used to request for addresses from other peers
message GetAddr {
}

// GetAddrResponse is used to send addresses in response to a GetAddr
message Addr {
    repeated Address addresses = 1;  // list of addresses
}

message Address {
    string address = 1;
    int64 timestamp = 2;
}

// Ping represents a ping message
message Ping {
}

// Pong represents a pong message
message Pong {
}

// Reject is used to inform a node that its message was rejected
message Reject {
    string message = 1;
    int32 code = 2;
    string reason = 3;
    bytes extraData = 4;
>>>>>>> 6915f9f7
}<|MERGE_RESOLUTION|>--- conflicted
+++ resolved
@@ -7,7 +7,6 @@
     string subVersion = 1;  // version of the client
 }
 
-<<<<<<< HEAD
 // HandshakeResponse is a response to Handshake message
 message HandshakeResponse {
     repeated string addresses = 1;      // list of addresses
@@ -31,7 +30,9 @@
 message ContractInvokeResponse {
     string status = 1;  // status of the request
     bytes data = 2;     // payload
-=======
+
+}
+
 // GetAddr is used to request for addresses from other peers
 message GetAddr {
 }
@@ -60,5 +61,4 @@
     int32 code = 2;
     string reason = 3;
     bytes extraData = 4;
->>>>>>> 6915f9f7
 }
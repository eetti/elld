package: github.com/ellcrys/druid
import:
- package: cloud.google.com/go
  subpackages:
  - storage
- package: github.com/agl/ed25519
  subpackages:
  - extra25519
- package: github.com/btcsuite/btcd
  subpackages:
  - btcec
- package: github.com/coreos/go-semver
  subpackages:
  - semver
- package: github.com/gogo/protobuf
  subpackages:
  - io
  - proto
- package: github.com/golang/protobuf
  subpackages:
  - proto
- package: github.com/ipfs/go-ipfs-util
- package: github.com/ipfs/go-log
- package: github.com/jbenet/goprocess
  subpackages:
  - context
- package: github.com/libp2p/go-libp2p
  subpackages:
  - examples/multipro/pb
  - p2p/host/basic
  - p2p/protocol/identify
  - p2p/protocol/identify/pb
- package: github.com/libp2p/go-libp2p-circuit
- package: github.com/libp2p/go-libp2p-crypto
  subpackages:
  - pb
- package: github.com/libp2p/go-libp2p-host
- package: github.com/libp2p/go-libp2p-interface-conn
- package: github.com/libp2p/go-libp2p-interface-connmgr
- package: github.com/libp2p/go-libp2p-interface-pnet
- package: github.com/libp2p/go-libp2p-loggables
- package: github.com/libp2p/go-libp2p-metrics
  subpackages:
  - stream
- package: github.com/libp2p/go-libp2p-nat
- package: github.com/libp2p/go-libp2p-net
- package: github.com/libp2p/go-libp2p-netutil
- package: github.com/libp2p/go-libp2p-peer
- package: github.com/libp2p/go-libp2p-peerstore
- package: github.com/libp2p/go-libp2p-protocol
- package: github.com/libp2p/go-libp2p-swarm
- package: github.com/libp2p/go-libp2p-transport
- package: github.com/libp2p/go-msgio
- package: github.com/libp2p/go-stream-muxer
- package: github.com/libp2p/go-testutil
- package: github.com/minio/sha256-simd
- package: github.com/mitchellh/go-homedir
- package: github.com/multiformats/go-multiaddr
- package: github.com/multiformats/go-multiaddr-dns
- package: github.com/multiformats/go-multiaddr-net
- package: github.com/multiformats/go-multicodec
  subpackages:
  - base
  - base/b64
  - base/bin
  - base/hex
  - cbor
  - json
  - mux
  - protobuf
- package: github.com/multiformats/go-multihash
- package: github.com/multiformats/go-multistream
- package: github.com/onsi/ginkgo
  subpackages:
  - config
  - ginkgo/convert
  - ginkgo/interrupthandler
  - ginkgo/nodot
  - ginkgo/testrunner
  - ginkgo/testsuite
  - ginkgo/watch
  - internal/codelocation
  - internal/containernode
  - internal/failer
  - internal/leafnodes
  - internal/remote
  - internal/spec
  - internal/spec_iterator
  - internal/specrunner
  - internal/suite
  - internal/testingtproxy
  - internal/writer
  - reporters
  - reporters/stenographer
  - reporters/stenographer/support/go-colorable
  - reporters/stenographer/support/go-isatty
  - types
- package: github.com/onsi/gomega
  subpackages:
<<<<<<< HEAD
  - '...'
- package: google.golang.org/grpc
  version: v1.11.3
- package: github.com/golang/protobuf
  version: v1.0.0
  subpackages:
  - proto
- package: github.com/mholt/archiver
  version: v2.0
  subpackages:
  - cmd/archiver
=======
  - format
  - gbytes
  - gstruct/errors
  - internal/assertion
  - internal/asyncassertion
  - internal/oraclematcher
  - internal/testingtsupport
  - matchers
  - matchers/support/goraph/bipartitegraph
  - matchers/support/goraph/edge
  - matchers/support/goraph/node
  - matchers/support/goraph/util
  - types
  - '...'
- package: github.com/satori/go.uuid
- package: github.com/spf13/cobra
- package: github.com/thoas/go-funk
- package: github.com/ugorji/go
  subpackages:
  - codec
- package: github.com/whyrusleeping/cbor
  subpackages:
  - go
- package: github.com/whyrusleeping/go-logging
- package: github.com/whyrusleeping/go-smux-multiplex
- package: github.com/whyrusleeping/go-smux-multistream
- package: github.com/whyrusleeping/go-smux-yamux
- package: github.com/whyrusleeping/mdns
- package: go.uber.org/atomic
- package: go.uber.org/multierr
- package: go.uber.org/zap
  subpackages:
  - buffer
  - internal/bufferpool
  - internal/color
  - internal/exit
  - internal/ztest
  - zapcore
- package: go4.org
  subpackages:
  - syncutil/singleflight
- package: golang.org/x/build
  subpackages:
  - autocertcache
- package: golang.org/x/crypto
  subpackages:
  - acme/autocert
  - ssh/terminal
- package: golang.org/x/net
  subpackages:
  - bpf
  - context
  - html
  - html/atom
  - html/charset
  - http2
  - http2/hpack
  - idna
  - internal/iana
  - internal/socket
  - internal/socks
  - internal/timeseries
  - ipv4
  - ipv6
  - lex/httplex
  - webdav/internal/xml
- package: golang.org/x/oauth2
  subpackages:
  - google
- package: golang.org/x/sys
  subpackages:
  - unix
  - windows
  - windows/registry
  - windows/svc
  - windows/svc/debug
  - windows/svc/eventlog
  - windows/svc/mgr
- package: golang.org/x/text
  subpackages:
  - cases
  - cmd/gotext/examples/extract_http/pkg
  - collate
  - encoding
  - encoding/charmap
  - encoding/htmlindex
  - encoding/internal
  - encoding/internal/identifier
  - encoding/japanese
  - encoding/korean
  - encoding/simplifiedchinese
  - encoding/traditionalchinese
  - encoding/unicode
  - feature/plural
  - internal
  - internal/catmsg
  - internal/cldrtree
  - internal/colltab
  - internal/format
  - internal/gen
  - internal/language
  - internal/language/compact
  - internal/number
  - internal/stringset
  - internal/tag
  - internal/utf8internal
  - language
  - message
  - message/catalog
  - message/pipeline
  - runes
  - secure/bidirule
  - transform
  - unicode/bidi
  - unicode/cldr
  - unicode/norm
  - width
- package: golang.org/x/tools
  subpackages:
  - go/buildutil
  - go/callgraph
  - go/callgraph/cha
  - go/loader
  - go/ssa
  - go/ssa/ssautil
- package: google.golang.org/api
  subpackages:
  - compute/v1
- package: gopkg.in/yaml.v2
- package: github.com/jinzhu/configor
- package: github.com/ellcrys/go-libp2p-crypto
- package: github.com/btcsuite/btcutil
  subpackages:
  - base85
- package: github.com/sirupsen/logrus
testImport:
- package: github.com/apex/log
  subpackages:
  - handlers/json
- package: github.com/go-kit/kit
  subpackages:
  - log
- package: github.com/ipfs/go-detect-race
- package: github.com/libp2p/go-libp2p-blankhost
- package: github.com/libp2p/go-peerstream
- package: github.com/pkg/errors
- package: github.com/rs/zerolog
- package: github.com/stretchr/testify
  subpackages:
  - assert
  - require
- package: go.pedge.io/lion
- package: gopkg.in/inconshreveable/log15.v2
>>>>>>> 6915f9f7
<|MERGE_RESOLUTION|>--- conflicted
+++ resolved
@@ -1,266 +1,54 @@
 package: github.com/ellcrys/druid
 import:
-- package: cloud.google.com/go
+- package: github.com/Sirupsen/logrus
+- package: github.com/btcsuite/btcutil
   subpackages:
-  - storage
-- package: github.com/agl/ed25519
-  subpackages:
-  - extra25519
-- package: github.com/btcsuite/btcd
-  subpackages:
-  - btcec
-- package: github.com/coreos/go-semver
-  subpackages:
-  - semver
-- package: github.com/gogo/protobuf
-  subpackages:
-  - io
-  - proto
+  - base58
+- package: github.com/ellcrys/go-libp2p-crypto
 - package: github.com/golang/protobuf
+  version: v1.1.0
   subpackages:
   - proto
-- package: github.com/ipfs/go-ipfs-util
-- package: github.com/ipfs/go-log
-- package: github.com/jbenet/goprocess
-  subpackages:
-  - context
+- package: github.com/jinzhu/configor
 - package: github.com/libp2p/go-libp2p
-  subpackages:
-  - examples/multipro/pb
-  - p2p/host/basic
-  - p2p/protocol/identify
-  - p2p/protocol/identify/pb
-- package: github.com/libp2p/go-libp2p-circuit
 - package: github.com/libp2p/go-libp2p-crypto
-  subpackages:
-  - pb
 - package: github.com/libp2p/go-libp2p-host
-- package: github.com/libp2p/go-libp2p-interface-conn
-- package: github.com/libp2p/go-libp2p-interface-connmgr
-- package: github.com/libp2p/go-libp2p-interface-pnet
-- package: github.com/libp2p/go-libp2p-loggables
-- package: github.com/libp2p/go-libp2p-metrics
-  subpackages:
-  - stream
-- package: github.com/libp2p/go-libp2p-nat
 - package: github.com/libp2p/go-libp2p-net
-- package: github.com/libp2p/go-libp2p-netutil
 - package: github.com/libp2p/go-libp2p-peer
 - package: github.com/libp2p/go-libp2p-peerstore
 - package: github.com/libp2p/go-libp2p-protocol
-- package: github.com/libp2p/go-libp2p-swarm
-- package: github.com/libp2p/go-libp2p-transport
-- package: github.com/libp2p/go-msgio
-- package: github.com/libp2p/go-stream-muxer
-- package: github.com/libp2p/go-testutil
-- package: github.com/minio/sha256-simd
+- package: github.com/mholt/archiver
+  version: v2.0
 - package: github.com/mitchellh/go-homedir
 - package: github.com/multiformats/go-multiaddr
-- package: github.com/multiformats/go-multiaddr-dns
-- package: github.com/multiformats/go-multiaddr-net
+  version: 0.1.2
 - package: github.com/multiformats/go-multicodec
   subpackages:
-  - base
-  - base/b64
-  - base/bin
-  - base/hex
-  - cbor
-  - json
-  - mux
   - protobuf
 - package: github.com/multiformats/go-multihash
-- package: github.com/multiformats/go-multistream
-- package: github.com/onsi/ginkgo
+  version: v1.0.6
+- package: github.com/spf13/cobra
+  version: v0.0.2
+- package: github.com/syndtr/goleveldb
   subpackages:
-  - config
-  - ginkgo/convert
-  - ginkgo/interrupthandler
-  - ginkgo/nodot
-  - ginkgo/testrunner
-  - ginkgo/testsuite
-  - ginkgo/watch
-  - internal/codelocation
-  - internal/containernode
-  - internal/failer
-  - internal/leafnodes
-  - internal/remote
-  - internal/spec
-  - internal/spec_iterator
-  - internal/specrunner
-  - internal/suite
-  - internal/testingtproxy
-  - internal/writer
-  - reporters
-  - reporters/stenographer
-  - reporters/stenographer/support/go-colorable
-  - reporters/stenographer/support/go-isatty
-  - types
-- package: github.com/onsi/gomega
+  - leveldb
+  - leveldb/util
+- package: github.com/thoas/go-funk
+  version: "0.2"
+- package: go.uber.org/zap
+  version: v1.8.0
+- package: golang.org/x/crypto
   subpackages:
-<<<<<<< HEAD
-  - '...'
+  - openpgp
+  - ripemd160
+  - sha3
+- package: golang.org/x/net
+  subpackages:
+  - context
 - package: google.golang.org/grpc
   version: v1.11.3
-- package: github.com/golang/protobuf
-  version: v1.0.0
-  subpackages:
-  - proto
-- package: github.com/mholt/archiver
-  version: v2.0
-  subpackages:
-  - cmd/archiver
-=======
-  - format
-  - gbytes
-  - gstruct/errors
-  - internal/assertion
-  - internal/asyncassertion
-  - internal/oraclematcher
-  - internal/testingtsupport
-  - matchers
-  - matchers/support/goraph/bipartitegraph
-  - matchers/support/goraph/edge
-  - matchers/support/goraph/node
-  - matchers/support/goraph/util
-  - types
-  - '...'
-- package: github.com/satori/go.uuid
-- package: github.com/spf13/cobra
-- package: github.com/thoas/go-funk
-- package: github.com/ugorji/go
-  subpackages:
-  - codec
-- package: github.com/whyrusleeping/cbor
-  subpackages:
-  - go
-- package: github.com/whyrusleeping/go-logging
-- package: github.com/whyrusleeping/go-smux-multiplex
-- package: github.com/whyrusleeping/go-smux-multistream
-- package: github.com/whyrusleeping/go-smux-yamux
-- package: github.com/whyrusleeping/mdns
-- package: go.uber.org/atomic
-- package: go.uber.org/multierr
-- package: go.uber.org/zap
-  subpackages:
-  - buffer
-  - internal/bufferpool
-  - internal/color
-  - internal/exit
-  - internal/ztest
-  - zapcore
-- package: go4.org
-  subpackages:
-  - syncutil/singleflight
-- package: golang.org/x/build
-  subpackages:
-  - autocertcache
-- package: golang.org/x/crypto
-  subpackages:
-  - acme/autocert
-  - ssh/terminal
-- package: golang.org/x/net
-  subpackages:
-  - bpf
-  - context
-  - html
-  - html/atom
-  - html/charset
-  - http2
-  - http2/hpack
-  - idna
-  - internal/iana
-  - internal/socket
-  - internal/socks
-  - internal/timeseries
-  - ipv4
-  - ipv6
-  - lex/httplex
-  - webdav/internal/xml
-- package: golang.org/x/oauth2
-  subpackages:
-  - google
-- package: golang.org/x/sys
-  subpackages:
-  - unix
-  - windows
-  - windows/registry
-  - windows/svc
-  - windows/svc/debug
-  - windows/svc/eventlog
-  - windows/svc/mgr
-- package: golang.org/x/text
-  subpackages:
-  - cases
-  - cmd/gotext/examples/extract_http/pkg
-  - collate
-  - encoding
-  - encoding/charmap
-  - encoding/htmlindex
-  - encoding/internal
-  - encoding/internal/identifier
-  - encoding/japanese
-  - encoding/korean
-  - encoding/simplifiedchinese
-  - encoding/traditionalchinese
-  - encoding/unicode
-  - feature/plural
-  - internal
-  - internal/catmsg
-  - internal/cldrtree
-  - internal/colltab
-  - internal/format
-  - internal/gen
-  - internal/language
-  - internal/language/compact
-  - internal/number
-  - internal/stringset
-  - internal/tag
-  - internal/utf8internal
-  - language
-  - message
-  - message/catalog
-  - message/pipeline
-  - runes
-  - secure/bidirule
-  - transform
-  - unicode/bidi
-  - unicode/cldr
-  - unicode/norm
-  - width
-- package: golang.org/x/tools
-  subpackages:
-  - go/buildutil
-  - go/callgraph
-  - go/callgraph/cha
-  - go/loader
-  - go/ssa
-  - go/ssa/ssautil
-- package: google.golang.org/api
-  subpackages:
-  - compute/v1
-- package: gopkg.in/yaml.v2
-- package: github.com/jinzhu/configor
-- package: github.com/ellcrys/go-libp2p-crypto
-- package: github.com/btcsuite/btcutil
-  subpackages:
-  - base85
-- package: github.com/sirupsen/logrus
 testImport:
-- package: github.com/apex/log
-  subpackages:
-  - handlers/json
-- package: github.com/go-kit/kit
-  subpackages:
-  - log
-- package: github.com/ipfs/go-detect-race
-- package: github.com/libp2p/go-libp2p-blankhost
-- package: github.com/libp2p/go-peerstream
-- package: github.com/pkg/errors
-- package: github.com/rs/zerolog
-- package: github.com/stretchr/testify
-  subpackages:
-  - assert
-  - require
-- package: go.pedge.io/lion
-- package: gopkg.in/inconshreveable/log15.v2
->>>>>>> 6915f9f7
+- package: github.com/onsi/ginkgo
+  version: v1.4.0
+- package: github.com/onsi/gomega
+  version: v1.3.0